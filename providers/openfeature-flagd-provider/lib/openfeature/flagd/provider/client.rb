# frozen_string_literal: true

require "grpc"
require "google/protobuf/well_known_types"

require_relative "schema/v1/schema_services_pb"
require_relative "configuration"

module OpenFeature
  module FlagD
    module Provider
      # Client represents a wrapper for the GRPC stub that allows for resolution of boolean, string, number, and object
      # values. The implementation follows the details specified in https://openfeature.dev/docs/specification/sections/providers
      #
      #
      # The Client provides the following methods and attributes:
      #
      # * <tt>metadata</tt> - Returns the associated provider metadata with the name
      #
      # * <tt>fetch_boolean_value(flag_key:, default_value:, evaluation_context: nil)</tt>
      #   manner; <tt>client.fetch_boolean(flag_key: 'boolean-flag', default_value: false)</tt>
      #
      # * <tt>fetch_integer_value(flag_key:, default_value:, evaluation_context: nil)</tt>
      #   manner; <tt>client.fetch_integer_value(flag_key: 'integer-flag', default_value: 2)</tt>
      #
      # * <tt>fetch_float_value(flag_key:, default_value:, evaluation_context: nil)</tt>
      #   manner; <tt>client.fetch_float_value(flag_key: 'float-flag', default_value: 2.0)</tt>
      #
      # * <tt>fetch_string_value(flag_key:, default_value:, evaluation_context: nil)</tt>
      #   manner; <tt>client.fetch_string_value(flag_key: 'string-flag', default_value: 'some-default-value')</tt>
      #
      # * <tt>fetch_object_value(flag_key:, default_value:, evaluation_context: nil)</tt>
      #   manner; <tt>client.fetch_object_value(flag_key: 'flag', default_value: { default_value: 'value'})</tt>
      class Client
        PROVIDER_NAME = "flagd Provider"

        attr_reader :metadata

        def initialize(configuration: nil)
          @metadata = OpenFeature::SDK::Provider::ProviderMetadata.new(name: PROVIDER_NAME)
          @grpc_client = grpc_client(configuration)
        end

        def fetch_boolean_value(flag_key:, default_value:, evaluation_context: nil)
          request = Grpc::ResolveBooleanRequest.new(flag_key: flag_key, context: prepare_evaluation_context(evaluation_context))
          process_request(default_value) { @grpc_client.resolve_boolean(request) }
        end

        def fetch_number_value(flag_key:, default_value:, evaluation_context: nil)
          case default_value
          when Integer
            fetch_integer_value(flag_key: flag_key, default_value: default_value, evaluation_context: evaluation_context)
          when Float
            fetch_float_value(flag_key: flag_key, default_value: default_value, evaluation_context: evaluation_context)
          end
        end

        def fetch_integer_value(flag_key:, default_value:, evaluation_context: nil)
          request = Grpc::ResolveIntRequest.new(flag_key: flag_key, context: prepare_evaluation_context(evaluation_context))
          process_request(default_value) { @grpc_client.resolve_int(request) }
        end

        def fetch_float_value(flag_key:, default_value:, evaluation_context: nil)
          request = Grpc::ResolveFloatRequest.new(flag_key: flag_key, context: prepare_evaluation_context(evaluation_context))
          process_request(default_value) { @grpc_client.resolve_float(request) }
        end

        def fetch_string_value(flag_key:, default_value:, evaluation_context: nil)
          request = Grpc::ResolveStringRequest.new(flag_key: flag_key, context: prepare_evaluation_context(evaluation_context))
          process_request(default_value) { @grpc_client.resolve_string(request) }
        end

        def fetch_object_value(flag_key:, default_value:, evaluation_context: nil)
          request = Grpc::ResolveObjectRequest.new(flag_key: flag_key, context: prepare_evaluation_context(evaluation_context))
          process_request(default_value) { @grpc_client.resolve_object(request) }
        end

        private

<<<<<<< HEAD
        def process_request(default_value, &block)
=======
        def process_request(&block)
>>>>>>> d437e7f7
          response = block.call
          OpenFeature::SDK::Provider::ResolutionDetails.new(
            value: response.value,
            reason: response.reason,
            variant: response.variant,
            error_code: nil,
            error_message: nil,
<<<<<<< HEAD
            flag_metadata: nil,
=======
            flag_metadata: nil
>>>>>>> d437e7f7
          )
        rescue GRPC::NotFound => e
          error_response(default_value, "FLAG_NOT_FOUND", e.message)
        rescue GRPC::InvalidArgument => e
          error_response(default_value, "TYPE_MISMATCH", e.message)
        rescue GRPC::Unavailable => e
          error_response(default_value, "FLAG_NOT_FOUND", e.message)
        rescue GRPC::DataLoss => e
          error_response(default_value, "PARSE_ERROR", e.message)
        rescue => e
          error_response(default_value, "GENERAL", e.message)
        end

        def prepare_evaluation_context(evaluation_context)
          return nil unless evaluation_context

          fields = evaluation_context.fields
          fields["targetingKey"] = fields.delete(:targeting_key)
          Google::Protobuf::Struct.from_hash(fields)
        end

<<<<<<< HEAD
        def error_response(default_value, error_code, error_message)
          OpenFeature::SDK::Provider::ResolutionDetails.new(
            value: default_value,
=======
        def error_response(error_code, error_message)
          OpenFeature::SDK::Provider::ResolutionDetails.new(
            value: nil,
>>>>>>> d437e7f7
            reason: "ERROR",
            variant: nil,
            error_code: error_code,
            error_message: error_message,
<<<<<<< HEAD
            flag_metadata: nil,
=======
            flag_metadata: nil
>>>>>>> d437e7f7
          )
        end

        def grpc_client(configuration)
          options = :this_channel_is_insecure
          if configuration.tls
            options = GRPC::Core::ChannelCredentials.new(
              configuration.root_cert_path
            )
          end

          Grpc::Service::Stub.new(server_address(configuration), options).freeze
        end

        def server_address(configuration)
          if configuration.unix_socket_path
            "unix://#{configuration.unix_socket_path}"
          else
            "#{configuration.host}:#{configuration.port}"
          end
        end
      end
    end
  end
end<|MERGE_RESOLUTION|>--- conflicted
+++ resolved
@@ -77,11 +77,7 @@
 
         private
 
-<<<<<<< HEAD
         def process_request(default_value, &block)
-=======
-        def process_request(&block)
->>>>>>> d437e7f7
           response = block.call
           OpenFeature::SDK::Provider::ResolutionDetails.new(
             value: response.value,
@@ -89,11 +85,7 @@
             variant: response.variant,
             error_code: nil,
             error_message: nil,
-<<<<<<< HEAD
-            flag_metadata: nil,
-=======
             flag_metadata: nil
->>>>>>> d437e7f7
           )
         rescue GRPC::NotFound => e
           error_response(default_value, "FLAG_NOT_FOUND", e.message)
@@ -115,24 +107,14 @@
           Google::Protobuf::Struct.from_hash(fields)
         end
 
-<<<<<<< HEAD
         def error_response(default_value, error_code, error_message)
           OpenFeature::SDK::Provider::ResolutionDetails.new(
             value: default_value,
-=======
-        def error_response(error_code, error_message)
-          OpenFeature::SDK::Provider::ResolutionDetails.new(
-            value: nil,
->>>>>>> d437e7f7
             reason: "ERROR",
             variant: nil,
             error_code: error_code,
             error_message: error_message,
-<<<<<<< HEAD
-            flag_metadata: nil,
-=======
             flag_metadata: nil
->>>>>>> d437e7f7
           )
         end
 
